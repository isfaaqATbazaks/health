--- conflicted
+++ resolved
@@ -36,20 +36,6 @@
 		settings.collect_registration_fee = 0
 		settings.save()
 
-<<<<<<< HEAD
-	def test_patient_image_update_should_update_customer_image(self):
-		settings = frappe.get_single('Healthcare Settings')
-		settings.link_customer_to_patient = 1
-		settings.save()
-
-		patient_name = create_patient()
-		patient = frappe.get_doc('Patient', patient_name)
-		patient.image = '/files/bar.png'
-		patient.save()
-
-		customer = frappe.get_doc('Customer', patient.customer)
-		assert customer.image == patient.image
-=======
 	def test_patient_contact(self):
 		frappe.db.sql("""delete from `tabPatient` where name like '_Test Patient%'""")
 		frappe.db.sql("""delete from `tabCustomer` where name like '_Test Patient%'""")
@@ -86,4 +72,16 @@
 		})
 
 		self.assertRaises(frappe.exceptions.DuplicateEntryError, new_patient.insert)
->>>>>>> e0108e1c
+
+	def test_patient_image_update_should_update_customer_image(self):
+		settings = frappe.get_single('Healthcare Settings')
+		settings.link_customer_to_patient = 1
+		settings.save()
+
+		patient_name = create_patient()
+		patient = frappe.get_doc('Patient', patient_name)
+		patient.image = '/files/bar.png'
+		patient.save()
+
+		customer = frappe.get_doc('Customer', patient.customer)
+		assert customer.image == patient.image