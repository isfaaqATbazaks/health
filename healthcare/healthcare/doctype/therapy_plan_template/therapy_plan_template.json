--- conflicted
+++ resolved
@@ -121,11 +121,7 @@
  ],
  "index_web_pages_for_search": 1,
  "links": [],
-<<<<<<< HEAD
- "modified": "2022-01-17 14:44:10.372212",
-=======
  "modified": "2022-05-31 16:37:04.658515",
->>>>>>> 896c154c
  "modified_by": "Administrator",
  "module": "Healthcare",
  "name": "Therapy Plan Template",
